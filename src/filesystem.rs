--- conflicted
+++ resolved
@@ -1,15 +1,11 @@
 //! The filesystem trait definitions needed to implement new virtual filesystems
 
 use crate::error::VfsErrorKind;
-<<<<<<< HEAD
-use crate::{SeekAndRead, VfsError, VfsMetadata, VfsPath, VfsResult};
+use crate::{SeekAndRead, SeekAndWrite, VfsError, VfsMetadata, VfsPath, VfsResult};
 use std::fmt::Debug;
 use std::io::Write;
 use std::time::SystemTime;
-=======
-use crate::{SeekAndRead, SeekAndWrite, VfsMetadata, VfsPath, VfsResult};
 use std::fmt::Debug;
->>>>>>> de8fbab7
 
 /// File system implementations must implement this trait
 /// All path parameters are absolute, starting with '/', except for the root directory
