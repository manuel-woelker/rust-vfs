--- conflicted
+++ resolved
@@ -204,11 +204,7 @@
                     _ => {
                         return Err(error
                             .with_path(directory)
-<<<<<<< HEAD
-                            .with_context(|| format!("Could not create directories at '{path}'")));
-=======
                             .with_context(|| format!("Could not create directories at '{path}'")))
->>>>>>> 3f678fb0
                     }
                 }
             }
@@ -251,18 +247,9 @@
                     err.with_path(&self.path)
                         .with_context(|| "Could not read directory")
                 })?
-<<<<<<< HEAD
-                .map(move |path| {
-                    println!("{path:?}");
-                    AsyncVfsPath {
-                        path: format!("{parent}/{path}"),
-                        fs: fs.clone(),
-                    }
-=======
                 .map(move |path| AsyncVfsPath {
                     path: format!("{parent}/{path}"),
                     fs: fs.clone(),
->>>>>>> 3f678fb0
                 }),
         ))
     }
