--- conflicted
+++ resolved
@@ -3,11 +3,9 @@
 use crate::error::VfsErrorKind;
 use crate::{FileSystem, SeekAndRead, SeekAndWrite, VfsMetadata, VfsPath, VfsResult};
 use std::collections::HashSet;
-<<<<<<< HEAD
 use std::io::Write;
 use std::time::SystemTime;
-=======
->>>>>>> de8fbab7
+
 
 /// An overlay file system combining several filesystems into one, an upper layer with read/write access and lower layers with only read access
 ///
